#ifndef ARTIC_TYPES_H
#define ARTIC_TYPES_H

#include <cstddef>
#include <unordered_set>
#include <optional>
#include <ostream>

#include "artic/cast.h"
#include "artic/ast.h"
#include "artic/array.h"

namespace thorin {
<<<<<<< HEAD

class Def;

=======
    class TypeTable;
    class Type;
>>>>>>> cccea418
}

namespace artic {

struct Printer;
class TypeTable;
class Emitter;
struct TypeVar;

/// Variance for a type variable appearing in a type. It represents the
/// way the type changes when the type variable changes, with respect
/// to the subtyping relation.
enum class TypeVariance {
    Constant,
    Covariant,
    Contravariant,
    Invariant
};

/// Lower and upper bounds for type variables appearing in a type.
struct TypeBounds {
    const Type* lower;
    const Type* upper;

    TypeBounds& meet(const TypeBounds&);
};

/// Base class for all types. Types should be created by a `TypeTable`,
/// which will hash them and place them into a set. This makes types
/// comparable via pointer equality, as long as they were created with
/// the same `TypeTable` object.
struct Type : public Cast<Type> {
    TypeTable& type_table;

    Type(TypeTable& type_table)
        : type_table(type_table)
    {}

    virtual ~Type() {}

    virtual void print(Printer&) const = 0;
    virtual bool equals(const Type*) const = 0;
    virtual size_t hash() const = 0;
    virtual bool contains(const Type* type) const { return this == type; }
    virtual const Type* replace(const std::unordered_map<const TypeVar*, const Type*>&) const {
        return this;
    }

    /// Converts this type to a Thorin type
    virtual const thorin::Def* convert(Emitter&) const;
    /// Converts this type into a string that can be
    /// used as C union/structure/typedef name.
    virtual std::string stringify(Emitter&) const;

    virtual size_t order(std::unordered_set<const Type*>&) const;
    virtual void variance(std::unordered_map<const TypeVar*, TypeVariance>&, bool) const;
    virtual void bounds(std::unordered_map<const TypeVar*, TypeBounds>&, const Type*, bool) const;
    virtual bool is_sized(std::unordered_set<const Type*>&) const;

    /// Returns the number of times a function type constructor is present in the type.
    size_t order() const {
        std::unordered_set<const Type*> seen;
        return order(seen);
    }

    /// Computes the variance of the set of type variables that appear in this type.
    std::unordered_map<const TypeVar*, TypeVariance> variance(bool dir = true) const {
        std::unordered_map<const TypeVar*, TypeVariance> vars;
        variance(vars, dir);
        return vars;
    }

    /// Computes the bounds of the type variables that appear in this type.
    std::unordered_map<const TypeVar*, TypeBounds> bounds(const Type* arg, bool dir = true) const {
        std::unordered_map<const TypeVar*, TypeBounds> vars;
        bounds(vars, arg, dir);
        return vars;
    }

    /// Returns whether this type can be represented in memory or not.
    bool is_sized() const {
        std::unordered_set<const Type*> seen;
        return is_sized(seen);
    }

    /// Returns true if this type is a sub-type of another.
    bool subtype(const Type*) const;

    /// Returns the least upper bound between this type and another.
    const Type* join(const Type*) const;

    /// Prints the type on the console, for debugging.
    void dump() const;
};

/// The type of an attribute.
struct AttrType {
    std::string name;
    enum { Integer, String, Path, Other } type;
};

log::Output& operator << (log::Output&, const Type&);

/// Integer and floating-point types.
struct PrimType : public Type {
    ast::PrimType::Tag tag;

    void print(Printer&) const override;
    bool equals(const Type*) const override;
    size_t hash() const override;

    const thorin::Def* convert(Emitter&) const override;
    std::string stringify(Emitter&) const override;

private:
    PrimType(TypeTable& type_table, ast::PrimType::Tag tag)
        : Type(type_table), tag(tag)
    {}

    friend class TypeTable;
};

struct TupleType : public Type {
    Array<const Type*> args;

    void print(Printer&) const override;
    bool equals(const Type*) const override;
    size_t hash() const override;
    bool contains(const Type*) const override;
    const Type* replace(const std::unordered_map<const TypeVar*, const Type*>&) const override;

    const thorin::Def* convert(Emitter&) const override;
    std::string stringify(Emitter&) const override;

    size_t order(std::unordered_set<const Type*>&) const override;
    void variance(std::unordered_map<const TypeVar*, TypeVariance>&, bool) const override;
    void bounds(std::unordered_map<const TypeVar*, TypeBounds>&, const Type*, bool) const override;
    bool is_sized(std::unordered_set<const Type*>&) const override;

private:
    TupleType(TypeTable& type_table, const ArrayRef<const Type*>& args)
        : Type(type_table), args(args)
    {}

    friend class TypeTable;
};

/// Base class for array types.
struct ArrayType : public Type {
    const Type* elem;

    ArrayType(TypeTable& type_table, const Type* elem)
        : Type(type_table), elem(elem)
    {}

    bool contains(const Type*) const override;

    size_t order(std::unordered_set<const Type*>&) const override;
    void variance(std::unordered_map<const TypeVar*, TypeVariance>&, bool) const override;
    void bounds(std::unordered_map<const TypeVar*, TypeBounds>&, const Type*, bool) const override;
    bool is_sized(std::unordered_set<const Type*>&) const override;
};

/// An array whose size is known at compile-time.
struct SizedArrayType : public ArrayType {
    size_t size;
    bool is_simd;

    void print(Printer&) const override;
    bool equals(const Type*) const override;
    size_t hash() const override;

    const Type* replace(const std::unordered_map<const TypeVar*, const Type*>&) const override;

    const thorin::Def* convert(Emitter&) const override;
    std::string stringify(Emitter&) const override;

private:
    SizedArrayType(TypeTable& type_table, const Type* elem, size_t size, bool is_simd)
        : ArrayType(type_table, elem), size(size), is_simd(is_simd)
    {}

    friend class TypeTable;
};

/// An array whose size is not known at compile-time.
struct UnsizedArrayType : public ArrayType {
    void print(Printer&) const override;
    bool equals(const Type*) const override;
    size_t hash() const override;

    const Type* replace(const std::unordered_map<const TypeVar*, const Type*>&) const override;

    const thorin::Def* convert(Emitter&) const override;
    std::string stringify(Emitter&) const override;

private:
    UnsizedArrayType(TypeTable& type_table, const Type* elem)
        : ArrayType(type_table, elem)
    {}

    friend class TypeTable;
};

/// Base type for pointer types.
struct AddrType : public Type {
    const Type* pointee;
    bool is_mut;
    size_t addr_space;

    AddrType(TypeTable& type_table, const Type* pointee, bool is_mut, size_t addr_space)
        : Type(type_table), pointee(pointee), is_mut(is_mut), addr_space(addr_space)
    {}

    bool equals(const Type*) const override;
    size_t hash() const override;
    bool contains(const Type*) const override;

    size_t order(std::unordered_set<const Type*>&) const override;
    void variance(std::unordered_map<const TypeVar*, TypeVariance>&, bool) const override;
    void bounds(std::unordered_map<const TypeVar*, TypeBounds>&, const Type*, bool) const override;
    bool is_sized(std::unordered_set<const Type*>&) const override;
};

/// A pointer type, as the result of taking the address of an object.
struct PtrType : public AddrType {
    void print(Printer&) const override;

    const Type* replace(const std::unordered_map<const TypeVar*, const Type*>&) const override;

    const thorin::Def* convert(Emitter&) const override;
    std::string stringify(Emitter&) const override;

private:
    PtrType(TypeTable& type_table, const Type* pointee, bool is_mut, size_t addr_space)
        : AddrType(type_table, pointee, is_mut, addr_space)
    {}

    friend class TypeTable;
};

/// The type of mutable identifiers or expressions.
struct RefType : public AddrType {
    void print(Printer&) const override;
    const Type* replace(const std::unordered_map<const TypeVar*, const Type*>&) const override;

private:
    RefType(TypeTable& type_table, const Type* pointee, bool is_mut, size_t addr_space)
        : AddrType(type_table, pointee, is_mut, addr_space)
    {}

    friend class TypeTable;
};

/// Function type (can represent continuations when the codomain is a `NoRetType`).
struct FnType : public Type {
    const Type* dom;
    const Type* codom;

    void print(Printer&) const override;
    bool equals(const Type*) const override;
    size_t hash() const override;
    bool contains(const Type*) const override;

    const Type* replace(const std::unordered_map<const TypeVar*, const Type*>&) const override;

    const thorin::Def* convert(Emitter&) const override;
    std::string stringify(Emitter&) const override;

    size_t order(std::unordered_set<const Type*>&) const override;
    void variance(std::unordered_map<const TypeVar*, TypeVariance>&, bool) const override;
    void bounds(std::unordered_map<const TypeVar*, TypeBounds>&, const Type*, bool) const override;
    bool is_sized(std::unordered_set<const Type*>&) const override;

private:
    FnType(TypeTable& type_table, const Type* dom, const Type* codom)
        : Type(type_table), dom(dom), codom(codom)
    {}

    friend class TypeTable;
};

/// Bottom type: Subtype of any other type
struct BottomType : public Type {
    void print(Printer&) const override;
    bool equals(const Type*) const override;
    size_t hash() const override;

protected:
    BottomType(TypeTable& type_table)
        : Type(type_table)
    {}

    friend class TypeTable;
};

/// Top type: Supertype of any other type
struct TopType : public Type {
    void print(Printer&) const override;
    bool equals(const Type*) const override;
    size_t hash() const override;

protected:
    TopType(TypeTable& type_table)
        : Type(type_table)
    {}

    friend class TypeTable;
};

/// Return type of continuations.
struct NoRetType : public BottomType {
    void print(Printer&) const override;

    const thorin::Def* convert(Emitter&) const override;
    std::string stringify(Emitter&) const override;

private:
    NoRetType(TypeTable& type_table)
        : BottomType(type_table)
    {}

    friend class TypeTable;
};

/// The type of an error (syntax or type errors will produce that type).
struct TypeError : public TopType {
    void print(Printer&) const override;

private:
    TypeError(TypeTable& type_table)
        : TopType(type_table)
    {}

    friend class TypeTable;
};

/// Type variable, introduced by a polymorphic structure/enum/function declaration.
struct TypeVar : public Type {
    const ast::TypeParam& param;

    void print(Printer&) const override;
    bool equals(const Type*) const override;
    size_t hash() const override;

    const Type* replace(const std::unordered_map<const TypeVar*, const Type*>&) const override;

    const thorin::Def* convert(Emitter&) const override;
    std::string stringify(Emitter&) const override;

    void variance(std::unordered_map<const TypeVar*, TypeVariance>&, bool) const override;
    void bounds(std::unordered_map<const TypeVar*, TypeBounds>&, const Type*, bool) const override;

private:
    TypeVar(TypeTable& type_table, const ast::TypeParam& param)
        : Type(type_table), param(param)
    {}

    friend class TypeTable;
};

/// Type of a polymorphic function.
struct ForallType : public Type {
    const ast::FnDecl& decl;
    mutable const Type* body = nullptr;

    /// Returns the type of the body with type variables
    /// substituted with the given arguments.
    const Type* instantiate(const ArrayRef<const Type*>&) const;

    void print(Printer&) const override;
    bool equals(const Type*) const override;
    size_t hash() const override;

private:
    ForallType(TypeTable& type_table, const ast::FnDecl& decl)
        : Type(type_table), decl(decl)
    {}

    friend class TypeTable;
};

/// Base class for user-declared types.
struct UserType : public Type {
    UserType(TypeTable& type_table)
        : Type(type_table)
    {}

    virtual const ast::TypeParamList* type_params() const = 0;
    virtual const thorin::Def* convert(Emitter&, const Type*) const = 0;

    const thorin::Def* convert(Emitter& emitter) const override {
        return convert(emitter, this);
    }
};

/// Base class for complex, user-declared types.
struct ComplexType : public UserType {
    ComplexType(TypeTable& type_table)
        : UserType(type_table)
    {}

    virtual std::optional<size_t> find_member(const std::string_view&) const = 0;
    virtual const Type* member_type(size_t) const = 0;
    virtual size_t member_count() const = 0;

    using Type::is_sized;
    size_t order(std::unordered_set<const Type*>&) const override;
    bool is_sized(std::unordered_set<const Type*>&) const override;
};

struct StructType : public ComplexType {
    const ast::RecordDecl& decl;

    void print(Printer&) const override;
    bool equals(const Type*) const override;
    size_t hash() const override;

    using UserType::convert;
    const thorin::Def* convert(Emitter&, const Type*) const override;
    std::string stringify(Emitter&) const override;

    const ast::TypeParamList* type_params() const override;
    std::optional<size_t> find_member(const std::string_view&) const override;
    const Type* member_type(size_t) const override;
    size_t member_count() const override;

    bool is_tuple_like() const;

private:
    StructType(TypeTable& type_table, const ast::RecordDecl& decl)
        : ComplexType(type_table), decl(decl)
    {}

    friend class TypeTable;
};

struct EnumType : public ComplexType {
    const ast::EnumDecl& decl;

    void print(Printer&) const override;
    bool equals(const Type*) const override;
    size_t hash() const override;

    using UserType::convert;
    const thorin::Def* convert(Emitter&, const Type*) const override;
    std::string stringify(Emitter&) const override;

    const ast::TypeParamList* type_params() const override {
        return decl.type_params.get();
    }

    std::optional<size_t> find_member(const std::string_view&) const override;
    const Type* member_type(size_t) const override;
    size_t member_count() const override;

private:
    EnumType(TypeTable& type_table, const ast::EnumDecl& decl)
        : ComplexType(type_table), decl(decl)
    {}

    friend class TypeTable;
};

struct TypeAlias : public UserType {
    const ast::TypeDecl& decl;

    void print(Printer&) const override;
    bool equals(const Type*) const override;
    size_t hash() const override;

    const ast::TypeParamList* type_params() const override {
        return decl.type_params.get();
    }

    const thorin::Def* convert(Emitter&, const Type*) const override;

private:
    TypeAlias(TypeTable& type_table, const ast::TypeDecl& decl)
        : UserType(type_table), decl(decl)
    {}

    friend class TypeTable;
};

/// An application of a complex type with polymorphic parameters.
struct TypeApp : public Type {
    const UserType* applied;
    Array<const Type*> type_args;

    /// Gets the replacement map required to expand this type application.
    std::unordered_map<const TypeVar*, const Type*> replace_map() const {
        assert(applied->type_params());
        return replace_map(*applied->type_params(), type_args);
    }

    /// Returns the type of the given member of the applied type, if it is a complex type.
    const Type* member_type(size_t i) const {
        return applied->as<ComplexType>()->member_type(i)->replace(replace_map());
    }

    void print(Printer&) const override;
    bool equals(const Type*) const override;
    size_t hash() const override;
    bool contains(const Type*) const override;

    const Type* replace(const std::unordered_map<const TypeVar*, const Type*>&) const override;

    const thorin::Def* convert(Emitter&) const override;
    std::string stringify(Emitter&) const override;

    size_t order(std::unordered_set<const Type*>&) const override;
    void variance(std::unordered_map<const TypeVar*, TypeVariance>&, bool) const override;
    void bounds(std::unordered_map<const TypeVar*, TypeBounds>&, const Type*, bool) const override;
    bool is_sized(std::unordered_set<const Type*>&) const override;

    static std::unordered_map<const TypeVar*, const Type*> replace_map(
        const ast::TypeParamList& type_params,
        const ArrayRef<const Type*>& type_args);

private:
    TypeApp(
        TypeTable& type_table,
        const UserType* applied,
        const ArrayRef<const Type*>& type_args)
        : Type(type_table)
        , applied(applied)
        , type_args(std::move(type_args))
    {}

    friend class TypeTable;
};

bool is_int_type(const Type*);
bool is_uint_type(const Type*);
bool is_float_type(const Type*);
bool is_int_or_float_type(const Type*);
bool is_prim_type(const Type*, ast::PrimType::Tag);
bool is_simd_type(const Type*);
bool is_unit_type(const Type*);
inline bool is_bool_type(const Type* type) { return is_prim_type(type, ast::PrimType::Bool); }

template <typename T>
std::pair<const TypeApp*, const T*> match_app(const Type* type) {
    if (auto type_app = type->isa<TypeApp>())
        return std::make_pair(type_app, type_app->applied->isa<T>());
    return std::make_pair(nullptr, type->isa<T>());
}

/// Hash table containing all types.
class TypeTable {
public:
    ~TypeTable();

    const PrimType*         prim_type(ast::PrimType::Tag);
    const PrimType*         bool_type();
    const TupleType*        unit_type();
    const TupleType*        tuple_type(const ArrayRef<const Type*>&);
    const SizedArrayType*   sized_array_type(const Type*, size_t, bool);
    const UnsizedArrayType* unsized_array_type(const Type*);
    const PtrType*          ptr_type(const Type*, bool, size_t);
    const RefType*          ref_type(const Type*, bool, size_t);
    const FnType*           fn_type(const Type*, const Type*);
    const FnType*           cn_type(const Type*);
    const BottomType*       bottom_type();
    const TopType*          top_type();
    const NoRetType*        no_ret_type();
    const TypeError*        type_error();
    const TypeVar*          type_var(const ast::TypeParam&);
    const ForallType*       forall_type(const ast::FnDecl&);
    const StructType*       struct_type(const ast::RecordDecl&);
    const EnumType*         enum_type(const ast::EnumDecl&);
    const TypeAlias*        type_alias(const ast::TypeDecl&);

    /// Creates a type application for structures/enumeration types,
    /// or returns the type alias expanded with the given type arguments.
    const Type* type_app(const UserType*, const ArrayRef<const Type*>&);

private:
    template <typename T, typename... Args>
    const T* insert(Args&&...);

    struct HashType {
        size_t operator () (const Type* type) const {
            return type->hash();
        }
    };
    struct CompareTypes {
        bool operator () (const Type* left, const Type* right) const {
            return left->equals(right);
        }
    };
    std::unordered_set<const Type*, HashType, CompareTypes> types_;

    const PrimType*   bool_type_   = nullptr;
    const TupleType*  unit_type_   = nullptr;
    const BottomType* bottom_type_ = nullptr;
    const TopType*    top_type_    = nullptr;
    const NoRetType*  no_ret_type_ = nullptr;
    const TypeError*  type_error_  = nullptr;
};

} // namespace artic

#endif // ARTIC_TYPES_H<|MERGE_RESOLUTION|>--- conflicted
+++ resolved
@@ -11,14 +11,9 @@
 #include "artic/array.h"
 
 namespace thorin {
-<<<<<<< HEAD
 
 class Def;
 
-=======
-    class TypeTable;
-    class Type;
->>>>>>> cccea418
 }
 
 namespace artic {
