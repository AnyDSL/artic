--- conflicted
+++ resolved
@@ -150,17 +150,6 @@
     thorin::LogLevel log_level,
     Log& log);
 
-<<<<<<< HEAD
-/// Entry-point for the JIT in the runtime system.
-bool compile(
-    const std::vector<std::string>& file_names,
-    const std::vector<std::string>& file_data,
-    thorin::World& world,
-    thorin::LogLevel log_level,
-    std::ostream& error_stream);
-
-=======
->>>>>>> cccea418
 } // namespace artic
 
 #endif // ARTIC_EMIT_H