--- conflicted
+++ resolved
@@ -344,15 +344,9 @@
     if (opts.opt_level > 1 || opts.emit_c || opts.emit_llvm)
         thorin.opt();
     if (opts.emit_thorin)
-<<<<<<< HEAD
-        world.dump();
+        thorin.world().dump();
     if (opts.emit_json || opts.emit_c || opts.emit_llvm) {
-        thorin::DeviceBackends backends(world, opts.opt_level, opts.debug, opts.hls_flags);
-=======
-        thorin.world().dump();
-    if (opts.emit_c || opts.emit_llvm) {
         thorin::DeviceBackends backends(thorin.world(), opts.opt_level, opts.debug, opts.hls_flags);
->>>>>>> a5a847aa
         auto emit_to_file = [&] (thorin::CodeGen& cg) {
             auto name = opts.module_name + cg.file_ext();
             std::ofstream file(name);
@@ -368,7 +362,7 @@
         }
 #ifdef ENABLE_JSON
         if (opts.emit_json) {
-            thorin::json::CodeGen cg(world, opts.debug, opts.host_triple, opts.host_cpu, opts.host_attr);
+            thorin::json::CodeGen cg(thorin, opts.debug, opts.host_triple, opts.host_cpu, opts.host_attr);
             emit_to_file(cg);
         }
 #endif
