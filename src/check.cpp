--- conflicted
+++ resolved
@@ -710,11 +710,7 @@
                 else if (!fn_decl->fn->body)
                     checker.error(fn_decl->loc, "exported functions must have a body");
                 else
-<<<<<<< HEAD
-                    checker.check_attrs(*this, ArrayRef(AttrType { "name", AttrType::String }));
-=======
                     checker.check_attrs(*this, std::array<AttrType, 1> { AttrType { "name", AttrType::String } });
->>>>>>> 22d417d7
             } else if (name == "import") {
                 if (checker.check_attrs(*this, std::array<AttrType, 2> {
                         AttrType { "cc", AttrType::String },
