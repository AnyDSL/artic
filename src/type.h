--- conflicted
+++ resolved
@@ -83,12 +83,6 @@
     /// Returns the body of a polymorphic type, or the type itself if it is not polymorphic.
     const Type* inner() const;
 
-<<<<<<< HEAD
-=======
-    /// Returns true iff the type is nominally typed.
-    bool is_nominal() const;
-
->>>>>>> 8dc52361
     /// Applies a substitution to this type.
     virtual const Type* substitute(TypeTable&, std::unordered_map<const Type*, const Type*>& map) const;
 
@@ -409,17 +403,9 @@
     /// Number that will be displayed when printing this type.
     uint32_t number;
 
-<<<<<<< HEAD
     UnknownType(uint32_t number)
         : number(number)
-=======
-    /// Set of traits attached to this unknown. When this unknown is generalized,
-    /// they will be attached to the corresponding type variable.
-    mutable Traits traits;
-
-    UnknownType(uint32_t number, Traits&& traits)
-        : number(number), traits(std::move(traits))
->>>>>>> 8dc52361
+
     {}
 
     uint32_t hash() const override;
@@ -494,11 +480,7 @@
     const TypeVar*      type_var(uint32_t, TypeVar::Traits&& traits = TypeVar::Traits());
     const ErrorType*    error_type(const Loc&);
     const InferError*   infer_error(const Loc&, const Type*, const Type*);
-<<<<<<< HEAD
     const UnknownType*  unknown_type();
-=======
-    const UnknownType*  unknown_type(UnknownType::Traits&& traits = UnknownType::Traits());
->>>>>>> 8dc52361
 
     const Types& types() const { return types_; }
     const std::vector<const UnknownType*>& unknowns() const { return unknowns_; }
